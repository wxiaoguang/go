--- conflicted
+++ resolved
@@ -471,11 +471,7 @@
 			off = (off + a - 1) &^ (a - 1)
 			if tv.Size() != 0 {
 				fl := flagIndir | flag(tv.Kind())
-<<<<<<< HEAD
-				ret[i] = Value{tv.common(), unsafe.Pointer(uintptr(args) + off), fl}
-=======
 				ret[i] = Value{tv.common(), add(args, off, "tv.Size() != 0"), fl}
->>>>>>> a032f74b
 			} else {
 				// For zero-sized return value, args+off may point to the next object.
 				// In this case, return the zero value instead.
